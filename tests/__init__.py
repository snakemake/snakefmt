--- conflicted
+++ resolved
@@ -10,10 +10,7 @@
 def setup_formatter(snake: str, line_length: int = None, black_config_file=None):
     stream = StringIO(snake)
     smk = Snakefile(stream)
-<<<<<<< HEAD
     LogConfig.init(logging.DEBUG)
-    return Formatter(smk, line_length=line_length, black_config_file=black_config_file)
-=======
     return Formatter(smk, line_length=line_length, black_config_file=black_config_file)
 
 
@@ -30,5 +27,4 @@
         actual = formatter.get_formatted()
         expected = self.read_test_data(test_folder / "expected.smk")
 
-        assert actual == expected
->>>>>>> 85c89b5c
+        assert actual == expected