--- conflicted
+++ resolved
@@ -18,11 +18,7 @@
 click = "^8.0.0"
 black = "^22.1.0"
 toml = "^0.10.2"
-<<<<<<< HEAD
-importlib_metadata = {version = ">=1.7.0,<5.0", python = "3.7"}
-=======
 importlib_metadata = {version = ">=1.7.0,<5.0", python = "<3.8"}
->>>>>>> 616c6052
 
 [tool.poetry.dev-dependencies]
 pytest = "^6.2.5"
